from queue import Queue
from time import sleep
from .provider import Provider
import requests
from jsonpath_ng import parse  # type: ignore
<<<<<<< HEAD
from typing import Optional, List, Tuple, Any
=======
from typing import Optional, Tuple, Any, Callable
>>>>>>> 603caf88
import hvac  # type: ignore
import asyncio
import os
<<<<<<< HEAD
from threading import Thread
=======
from retry import retry

>>>>>>> 603caf88

class Vault(Provider):
    @retry(exceptions=RuntimeError, delay=2, tries=5)  # type: ignore
    def __init__(self,
                 cert: Optional[Tuple[str, str]] = None,
                 role: Optional[str] = None,
                 jwt: Optional[str] = None,
                 url: Optional[str] = os.environ.get("VAULT_ADDR"),
                 token: Optional[str] = os.environ.get("VAULT_TOKEN"),
                 verify: Optional[bool] = True) -> None:
        """Initialized vault client and authenticates vault

        Args:
            client_config (HVAC_ClientConfig): initializes vault. URL can be set in VAULT_ADDR
                environment variable, token can be set to VAULT_TOKEN environment variable.
                These will be picked by default if not set to empty string
            auth_config (HVAC_ClientAuthentication): authenticates the initialized vault client
                with role and jwt string from kubernetes
        """
        self.dynamic_token_queue = asyncio.Queue(maxsize=0)
        self.kubes_token_queue = asyncio.Queue(maxsize=0)

        dynamic_ttl_renew = Thread(name='dynamic-token-renew', target=asyncio.run, args=(self.worker(self.dynamic_token_queue),))
        kubernetes_ttl_renew = Thread(name="kubes-token-renew", target=asyncio.run, args=(self.worker(self.kubes_token_queue),))
        
        
        self.vault_client = hvac.Client(url=url,
                                        token=token,
                                        cert=cert,
                                        verify=verify)
        
        
        try:
            self.vault_client.is_authenticated()
        except requests.exceptions.MissingSchema:
            raise RuntimeError(
                "Gestalt Error: Unable to connect to vault with the given configuration"
            )
        

        if role and jwt:
            try:
                hvac.api.auth_methods.Kubernetes(self.vault_client.adapter).login(role=role, jwt=jwt)
                token = self.vault_client.auth.token.lookup_self()
                kubes_token = ("kubernetes", token['data']['id'], token['data']['ttl'])
                self.kubes_token_queue.put(kubes_token)
            except hvac.exceptions.InvalidPath:
                raise RuntimeError(
<<<<<<< HEAD
                    "Gestalt Error: Kubernetes auth couldn't be performed")
            except requests.exceptions.ConnectionError:
                raise RuntimeError("Gestalt Error: Couldn't connect to Vault")
        
        dynamic_ttl_renew.start()
        kubernetes_ttl_renew.start()
=======
                    "Gestalt Error: Kubernetes auth couldn't be performed, incorrect role or jwt"
                )
>>>>>>> 603caf88

    @retry(RuntimeError, delay=3, tries=3)  # type: ignore
    def get(self, key: str, path: str, filter: str) -> Any:
        """Gets secret from vault
        Args:
            key (str): key to get secret from
            path (str): path to secret
            filter (str): filter to apply to secret
        Returns:
            secret (str): secret
        """
        try:
            response = self.vault_client.read(path)
            if response is None:
                raise RuntimeError("Gestalt Error: No secrets found")
            if response['lease_id']:
                dynamic_token = ("dynamic", response['lease_id'], response['lease_duration'])
                self.dynamic_token_queue.put_nowait(dynamic_token)
                requested_data = response["data"]["data"]
            else:
                requested_data = response['data']['data']
        except hvac.exceptions.InvalidPath:
            raise RuntimeError(
                "Gestalt Error: The secret path or mount is set incorrectly")
        except requests.exceptions.ConnectionError:
            raise RuntimeError(
                "Gestalt Error: Gestalt couldn't connect to Vault")
        except Exception as err:
            raise RuntimeError(f"Gestalt Error: {err}")
        if filter is None:
            return requested_data
        secret = requested_data
        jsonpath_expression = parse(f"${filter}")
        match = jsonpath_expression.find(secret)
        if len(match) == 0:
            print("Path returned not matches for your secret")
        returned_value_from_secret = match[0].value
        if returned_value_from_secret == "":
            raise RuntimeError("Gestalt Error: Empty secret!")
        return returned_value_from_secret

    async def worker(self, token_queue: Queue):
        """
        Worker function to renew lease on expiry
        """

        try:
            while True:
                if not token_queue.empty():
                    token_type, token_id, token_duration = token = await token_queue.get()
                    if token_type == "kubernetes":
                        self.vault_client.auth.token.renew(token_id)
                        print("kubernetes token for the app has been renewed")
                    elif token_type == "dynamic":
                        self.vault_client.sys.renew_lease(token_id)
                        print("dynamic token for the app has been renewed")
                    token_queue.task_done()
                    token_queue.put_nowait(token)
                    sleep((token_duration/3)*2)
        except hvac.exceptions.InvalidPath:
            raise RuntimeError(
                "Gestalt Error: The lease path or mount is set incorrectly")
        except requests.exceptions.ConnectionError:
            raise RuntimeError(
            "Gestalt Error: Gestalt couldn't connect to Vault")
        except Exception as err:
            raise RuntimeError(f"Gestalt Error: {err}")<|MERGE_RESOLUTION|>--- conflicted
+++ resolved
@@ -3,20 +3,13 @@
 from .provider import Provider
 import requests
 from jsonpath_ng import parse  # type: ignore
-<<<<<<< HEAD
-from typing import Optional, List, Tuple, Any
-=======
 from typing import Optional, Tuple, Any, Callable
->>>>>>> 603caf88
 import hvac  # type: ignore
 import asyncio
 import os
-<<<<<<< HEAD
 from threading import Thread
-=======
 from retry import retry
 
->>>>>>> 603caf88
 
 class Vault(Provider):
     @retry(exceptions=RuntimeError, delay=2, tries=5)  # type: ignore
@@ -65,17 +58,12 @@
                 self.kubes_token_queue.put(kubes_token)
             except hvac.exceptions.InvalidPath:
                 raise RuntimeError(
-<<<<<<< HEAD
                     "Gestalt Error: Kubernetes auth couldn't be performed")
             except requests.exceptions.ConnectionError:
                 raise RuntimeError("Gestalt Error: Couldn't connect to Vault")
         
         dynamic_ttl_renew.start()
         kubernetes_ttl_renew.start()
-=======
-                    "Gestalt Error: Kubernetes auth couldn't be performed, incorrect role or jwt"
-                )
->>>>>>> 603caf88
 
     @retry(RuntimeError, delay=3, tries=3)  # type: ignore
     def get(self, key: str, path: str, filter: str) -> Any:
