import os
import glob
import sys
import json
import requests
import time
import threading
import hvac  # type: ignore
import collections.abc as collections
from typing import Dict, List, Tuple, Type, Union, Optional, MutableMapping, Text, Any, NamedTuple
import yaml
if sys.version_info >= (3, 8):
    from typing import TypedDict
else:
    from typing_extensions import TypedDict


class Gestalt:
    def __init__(self) -> None:
        """ Creates the default configuration manager

        The default settings are as follows:
         - Supports JSON and YAML files types. YAML file types are prioritized
            - Files in a directory are loaded in alphabetical order for determinism
         - Single config files are prioritized over config directories, regardless of format
         - Environment variables disabled
         - Configuration delimiter is '.'
         - No environment variables prefix
        """
        self.__conf_data: Dict[Text, Union[List[Any], Text, int, bool,
                                           float]] = dict()
        self.__conf_file_name: Text = '*'
        self.__conf_file_paths: List[str] = []
        self.__conf_files: List[str] = []
        self.__use_env: bool = False
        self.__env_prefix: Text = ''
        self.__delim_char: Text = '.'
        self.__conf_sets: Dict[Text, Union[List[Any], Text, int, bool,
                                           float]] = dict()
        self.__conf_defaults: Dict[Text, Union[List[Any], Text, int, bool,
                                               float]] = dict()
        self.__vault_paths: List[Tuple[Union[str, None], str]] = []
        self.secret_ttl_identifier: List[Tuple[str, int, float]] = []
        self.TTL_RENEW_INCREMENT: int = 300
        self.ttl_renew_thread = threading.Thread(name='ttl-renew', target=self.ttl_expire_check)

    def __flatten(
        self,
        d: MutableMapping[Text, Any],
        parent_key: str = '',
        sep: str = '.'
    ) -> Dict[Text, Union[List[Any], Text, int, bool, float]]:
        items: List[Any] = []
        for k, v in d.items():
            new_key = parent_key + sep + k if parent_key else k
            if isinstance(v, collections.MutableMapping):
                items.extend(self.__flatten(v, new_key, sep=sep).items())
            else:
                items.append((new_key, v))
        return dict(items)

    def add_config_path(self, path: str) -> None:
        """Adds a path to read configs from.

        Configurations are read in the order they are added in, and overlapping keys are
        overwritten in that same order, so the last config path added has the highest
        priority.

        The provided path argument can contain environment variables and also be relative,
        the library will expand this into an absolute path.

        Args:
            path (str): Path from which to load configuration files

        Raises:
            ValueError: If the `path` does not exist or is it not a directory
        """
        tmp = os.path.abspath(os.path.expandvars(path))
        if not os.path.exists(tmp):
            raise ValueError(f'Given directory path of {tmp} does not exist')
        if not os.path.isdir(tmp):
            raise ValueError(
                f'Given directory path of {tmp} is not a directory')
        self.__conf_file_paths.append(tmp)

    def add_config_file(self, path: str) -> None:
        """Adds a path to a single file to read configs from

        Configurations are read in the order they are added in, and overlapping keys are
        overwritten in that same order, so the last config file added has the highest
        priority. Single config files have higher priority than config directories

        The provided path argument can contain environment variables and also be relative,
        the library will expand this into an absolute path.

        Args:
            path (str): Path from which to load a configuration file

        Raises:
            ValueError: If the `path` does not exist or is it not a file
        """
        tmp = os.path.abspath(os.path.expandvars(path))
        if not os.path.exists(tmp):
            raise ValueError(f'Given file path of {tmp} does not exist')
        if not os.path.isfile(tmp):
            raise ValueError(f'Given file path of {tmp} is not a file')
        self.__conf_files.append(tmp)

    def build_config(self) -> None:
        """Renders all configuration paths into the internal data structure.

        This does not affect if environment variables are used, it just deals
        with the files that need to be loaded.
        """
        for p in self.__conf_file_paths:
            json_files = glob.glob(p + f'/{self.__conf_file_name}.json')
            json_files.sort()
            yaml_files = glob.glob(p + f'/{self.__conf_file_name}.yaml')
            yaml_files.sort()
            for json_file in json_files:
                with open(json_file) as jf:
                    try:
                        json_dict = json.load(jf)
                        self.__conf_data.update(json_dict)
                    except json.JSONDecodeError as e:
                        raise ValueError(
                            f'File {json_file} is marked as ".json" but cannot be read as such: {e}'
                        )
            for yaml_file in yaml_files:
                with open(yaml_file) as yf:
                    try:
                        yaml_dict = yaml.load(yf, Loader=yaml.FullLoader)
                        self.__conf_data.update(yaml_dict)
                    except yaml.YAMLError as e:
                        raise ValueError(
                            f'File {yaml_file} is marked as ".yaml" but cannot be read as such: {e}'
                        )

        for f in self.__conf_files:
            f_ext = f[-4:]
            if f_ext == 'json':
                try:
                    with open(f) as jf:
                        json_dict = json.load(jf)
                        self.__conf_data.update(json_dict)
                except json.JSONDecodeError as e:
                    raise ValueError(
                        f'File {f} is marked as ".json" but cannot be read as such: {e}'
                    )
            elif f_ext == 'yaml':
                try:
                    with open(f) as yf:
                        yaml_dict = yaml.load(yf, Loader=yaml.FullLoader)
                        self.__conf_data.update(yaml_dict)
                except yaml.YAMLError as e:
                    raise ValueError(
                        f'File {f} is marked as ".yaml" but cannot be read as such: {e}'
                    )

        self.__conf_data = self.__flatten(self.__conf_data,
                                          sep=self.__delim_char)

    def auto_env(self) -> None:
        """Auto env provides sane defaults for using environment variables

        Specifically, auto_env will enable the use of environment variables and
        will also clear the prefix for environment variables.
        """
        self.__use_env = True
        self.__env_prefix = ''

    def __set(self, key: str, value: Union[str, int, float, bool, List[Any]],
              t: Type[Union[str, int, float, bool, List[Any]]]) -> None:
        if not isinstance(key, str):
            raise TypeError(f'Given key is not of string type')
        if not isinstance(value, t):
            raise TypeError(
                f'Input value when setting {t} of type {type(value)} is not permitted'
            )
        if key in self.__conf_data and not isinstance(self.__conf_data[key],
                                                      t):
            raise TypeError(
                f'File config has {key} with type {type(self.__conf_data[key])}. \
                    Setting key with type {t} is not permitted')
        if key in self.__conf_defaults and not isinstance(
                self.__conf_defaults[key], t):
            raise TypeError(
                f'Default config has {key} with type {type(self.__conf_defaults[key])}. \
                    Setting key with type {t} is not permitted')
        if key in self.__conf_sets and not isinstance(self.__conf_sets[key],
                                                      t):
            raise TypeError(
                f'Overriding key {key} with type {type(self.__conf_sets[key])} with a {t} is not permitted'
            )
        self.__conf_sets[key] = value

    def set_string(self, key: str, value: str) -> None:
        """Sets the override string configuration for a given key

        Args:
            key (str): The key to override
            value (str): The configuration value to store

        Raises:
            TypeError: If the `key` is not a string or `value` is not of string type. Also
            raised if the key sets value for a differing type.
        """
        self.__set(key, value, str)

    def set_int(self, key: str, value: int) -> None:
        """Sets the override int configuration for a given key

        Args:
            key (str): The key to override
            value (int): The configuration value to store

        Raises:
            TypeError: If the `key` is not a string or `value` is not of int type. Also
            raised if the key sets value for a differing type.
        """
        self.__set(key, value, int)

    def set_float(self, key: str, value: float) -> None:
        """Sets the override float configuration for a given key

        Args:
            key (str): The key to override
            value (float): The configuration value to store

        Raises:
            TypeError: If the `key` is not a string or `value` is not of float type. Also
            raised if the key sets value for a differing type.
        """
        self.__set(key, value, float)

    def set_bool(self, key: str, value: bool) -> None:
        """Sets the override boolean configuration for a given key

        Args:
            key (str): The key to override
            value (bool): The configuration value to store

        Raises:
            TypeError: If the `key` is not a string or `value` is not of bool type. Also
            raised if the key sets value for a differing type.
        """
        self.__set(key, value, bool)

    def set_list(self, key: str, value: List[Any]) -> None:
        """Sets the override list configuration for a given key

        Args:
            key (str): The key to override
            value (list): The configuration value to store

        Raises:
            TypeError: If the `key` is not a string or `value` is not of list type. Also
            raised if the key sets value for a differing type.
        """
        self.__set(key, value, list)

    def __set_default(
            self, key: str, value: Union[str, int, float, bool, List[Any]],
            t: Type[Union[str, int, float, bool, List[Any]]]) -> None:
        if not isinstance(key, str):
            raise TypeError(f'Given key is not of string type')
        if not isinstance(value, t):
            raise TypeError(
                f'Input value when setting default {t} of type {type(value)} is not permitted'
            )
        if key in self.__conf_data and not isinstance(self.__conf_data[key],
                                                      t):
            raise TypeError(
                f'File config has {key} with type {type(self.__conf_data[key])}. \
                    Setting default with type {t} is not permitted')
        if key in self.__conf_sets and not isinstance(self.__conf_sets[key],
                                                      t):
            raise TypeError(
                f'Set config has {key} with type {type(self.__conf_sets[key])}. \
                    Setting key with type {t} is not permitted')
        if key in self.__conf_defaults and not isinstance(
                self.__conf_defaults[key], t):
            raise TypeError(f'Overriding default key {key} \
                    with type {type(self.__conf_defaults[key])} with a {t} is not permitted'
                            )
        self.__conf_defaults[key] = value

    def set_default_string(self, key: str, value: str) -> None:
        """Sets the default string configuration for a given key

        Args:
            key (str): The key to override
            value (str): The configuration value to store

        Raises:
            TypeError: If the `key` is not a string or `value` is not of string type. Also
            raised if the key sets default for a differing type.
        """
        self.__set_default(key, value, str)

    def set_default_int(self, key: str, value: int) -> None:
        """Sets the default int configuration for a given key

        Args:
            key (str): The key to override
            value (int): The configuration value to store

        Raises:
            TypeError: If the `key` is not a string or `value` is not of int type. Also
            raised if the key sets default for a differing type.
        """
        self.__set_default(key, value, int)

    def set_default_float(self, key: str, value: float) -> None:
        """Sets the default float configuration for a given key

        Args:
            key (str): The key to override
            value (float): The configuration value to store

        Raises:
            TypeError: If the `key` is not a string or `value` is not of float type. Also
            raised if the key sets default for a differing type.
        """
        self.__set_default(key, value, float)

    def set_default_bool(self, key: str, value: bool) -> None:
        """Sets the default boolean configuration for a given key

        Args:
            key (str): The key to override
            value (bool): The configuration value to store

        Raises:
            TypeError: If the `key` is not a string or `value` is not of bool type. Also
            raised if the key sets default for a differing type.
        """
        self.__set_default(key, value, bool)

    def set_default_list(self, key: str, value: List[Any]) -> None:
        """Sets the default list configuration for a given key

        Args:
            key (str): The key to override
            value (list): The configuration value to store

        Raises:
            TypeError: If the `key` is not a string or `value` is not of list type. Also
            raised if the key sets default for a differing type.
        """
        self.__set_default(key, value, list)

    def __get(
        self, key: str, default: Optional[Union[str, int, float, bool,
                                                List[Any]]],
        t: Type[Union[str, int, float, bool, List[Any]]]
    ) -> Union[str, int, float, bool, List[Any]]:
        if not isinstance(key, str):
            raise TypeError(f'Given key is not of string type')
        if default and not isinstance(default, t):
            raise TypeError(
                f'Provided default is of incorrect type {type(default)}, it should be of type {t}'
            )
        if key in self.__conf_sets:
            val = self.__conf_sets[key]
            if not isinstance(val, t):
                raise TypeError(
                    f'Given set key is not of type {t}, but of type {type(val)}'
                )
            return val
        if self.__use_env:
            e_key = key.upper().replace(self.__delim_char, '_')
            if e_key in os.environ:
                try:
                    return t(os.environ[e_key])
                except ValueError as e:
                    raise TypeError(
                        f'The environment variable {e_key} could not be converted to type {t}: {e}'
                    )
        if key in self.__conf_data:
            if not isinstance(self.__conf_data[key], t):
                raise TypeError(
                    f'The requested key of {key} is not of type {t} (it is {type(self.__conf_data[key])})'
                )
            return self.__conf_data[key]
        if default:
            return default
        if key in self.__conf_defaults:
            val = self.__conf_defaults[key]
            if not isinstance(val, t):
                raise TypeError(
                    f'Given default set key is not of type {t}, but of type {type(val)}'
                )
            return val
        raise ValueError(
            f'Given key {key} is not in any configuration and no default is provided'
        )

    def get_string(self, key: str, default: Optional[Text] = None) -> str:
        """Gets the configuration string for a given key

        Args:
            key (str): The key to get
            default (Optional: string): Optional default value if a configuration does not exist

        Returns:
            string: The string value at the given `key`

        Raises:
            TypeError: If the `key` is not a string or `value` is not of string type. Raised if the
                environment variable cannot be coalesced to the needed type.
            ValueError: If the 'key' is not in any configuration and no default is provided
            RuntimeError: If the internal value was stored with the incorrect type. This indicates
                a serious library bug
        """
        val: Union[Text, int, float, bool,
                   List[Any]] = self.__get(key, default, str)
        if not isinstance(val, str):
            raise RuntimeError(
                f'Gestalt error: expected to return string, but got {type(val)}'
            )
        return val

    def get_int(self, key: str, default: Optional[int] = None) -> int:
        """Gets the configuration int for a given key

        Args:
            key (str): The key to get
            default (Optional: int): Optional default value if a configuration does not exist

        Returns:
            int: The int value at the given `key`

        Raises:
            TypeError: If the `key` is not a string or `value` is not of int type. Raised if the
                environment variable cannot be coalesced to the needed type.
            ValueError: If the 'key' is not in any configuration and no default is provided
            RuntimeError: If the internal value was stored with the incorrect type. This indicates
                a serious library bug
        """
        val: Union[Text, int, float, bool,
                   List[Any]] = self.__get(key, default, int)
        if not isinstance(val, int):
            raise RuntimeError(
                f'Gestalt error: expected to return string, but got {type(val)}'
            )
        return val

    def get_float(self, key: str, default: Optional[float] = None) -> float:
        """Gets the configuration float for a given key

        Args:
            key (str): The key to get
            default (Optional: float): Optional default value if a configuration does not exist

        Returns:
            float: The float value at the given `key`

        Raises:
            TypeError: If the `key` is not a string or `value` is not of float type. Raised if the
                environment variable cannot be coalesced to the needed type.
            ValueError: If the 'key' is not in any configuration and no default is provided
            RuntimeError: If the internal value was stored with the incorrect type. This indicates
                a serious library bug
        """
        val: Union[Text, int, float, bool,
                   List[Any]] = self.__get(key, default, float)
        if not isinstance(val, float):
            raise RuntimeError(
                f'Gestalt error: expected to return float, but got {type(val)}'
            )
        return val

    def get_bool(self, key: str, default: Optional[bool] = None) -> bool:
        """Gets the configuration bool for a given key

        Args:
            key (str): The key to get
            default (Optional: bool): Optional default value if a configuration does not exist

        Returns:
            bool: The bool value at the given `key`

        Raises:
            TypeError: If the `key` is not a string or `value` is not of bool type. Raised if the
                environment variable cannot be coalesced to the needed type.
            ValueError: If the 'key' is not in any configuration and no default is provided
            RuntimeError: If the internal value was stored with the incorrect type. This indicates
                a serious library bug
        """
        val: Union[Text, int, float, bool,
                   List[Any]] = self.__get(key, default, bool)
        if not isinstance(val, bool):
            raise RuntimeError(
                f'Gestalt error: expected to return bool, but got {type(val)}')
        return val

    def get_list(self,
                 key: str,
                 default: Optional[List[Any]] = None) -> List[Any]:
        """Gets the configuration list for a given key

        Args:
            key (str): The key to get
            default (Optional: list): Optional default value if a configuration does not exist

        Returns:
            list: The list value at the given `key`

        Raises:
            TypeError: If the `key` is not a string or `value` is not of list type. Raised if the
                environment variable cannot be coalesced to the needed type.
            ValueError: If the 'key' is not in any configuration and no default is provided
            RuntimeError: If the internal value was stored with the incorrect type. This indicates
                a serious library bug
        """
        val: Union[Text, int, float, bool,
                   List[Any]] = self.__get(key, default, list)
        if not isinstance(val, list):
            raise RuntimeError(
                f'Gestalt error: expected to return list, but got {type(val)}')
        return val

    def dump(self) -> Text:
        """Formats the current set of configurations as a pretty printed JSON string

        Returns:
            str: JSON string representation
        """
        ret: Dict[str, Any] = self.__conf_defaults
        ret.update(self.__conf_data)
        ret.update(self.__conf_sets)
        return str(json.dumps(ret, indent=4))

    def add_vault_config_provider(self,
                                  url: Optional[str] = None,
                                  token: Optional[str] = None,
                                  cert: Optional[str] = None,
                                  role: Optional[str] = None,
                                  jwt: Optional[str] = None,
                                  verify: Optional[bool] = True) -> None:
        """Initialized vault client and authenticates vault

        Args:
            client_config (HVAC_ClientConfig): initializes vault. URL can be set in VAULT_ADDR
                environment variable, token can be set to VAULT_TOKEN environment variable.
                These will be picked by default if not set to empty string
            auth_config (HVAC_ClientAuthentication): authenticates the initialized vault client
                with role and jwt string from kubernetes
        """
<<<<<<< HEAD
        if bool(client_config) == False:
            raise TypeError("Gestalt Error: client config is empty for Vault")
        client_config['url'] = os.environ.get("VAULT_ADDR")
        if not client_config['url']:
            raise RuntimeError('Gestalt Error: VAULT_ADDR is missing')
        if client_config['token'] == "":
            client_config['token'] == os.environ.get("VAULT_TOKEN", "")
        if client_config['verify']:
            verify = True
        else:
            verify = False

        self.vault_client: hvac.Client = hvac.Client(client_config['url'],
                                                     client_config['token'],
                                                     client_config['cert'],
                                                     verify=verify)

        if auth_config:
=======

        self.vault_client = hvac.Client(url=url,
                                        token=token,
                                        cert=cert,
                                        verify=verify)
        try:
            self.vault_client.is_authenticated()
        except requests.exceptions.MissingSchema:
            raise RuntimeError(
                "Gestalt Error: Incorrect VAULT_ADDR or VAULT_TOKEN provided")
        if role and jwt:
>>>>>>> 3372e9de
            try:
                self.vault_client.auth_kubernetes(\
                    role=role,
                    jwt=jwt
                )
            except hvac.exceptions.InvalidPath as err:
                raise RuntimeError(
                    "Gestalt Error: Kubernetes auth couldn't be performed")
            except requests.exceptions.ConnectionError as err:
                raise RuntimeError("Gestalt Error: Couldn't connect to Vault")

    def add_vault_secret_path(self,
                              path: str,
                              mount_path: Optional[str] = None) -> None:
        """Adds a vault secret with key and path to gestalt

        Args:
            path (str): The path to the secret in vault cluster
            mount_path ([type], optional): The mount_path for a non-default secret
                mount. Defaults to Optional[str].
        """
        mount_path = mount_path if mount_path != None else "secret"

        self.__vault_paths.append((mount_path, path))

    def fetch_vault_secrets(self) -> None:
        """Fetches client secrets from vault first checks the path provided 
        """
        if len(self.__vault_paths) <= 0:
            return
        print("Fetching secrets from VAULT")
        for vault_path in self.__vault_paths:
            mount_path = str(vault_path[0])
            secret_path = vault_path[1]
            try:
                secret_token = self.vault_client.secrets.kv.v2.read_secret_version(
                    mount_point=str(mount_path), path=secret_path)
                print(secret_token)
                self.__conf_data.update(secret_token['data']['data'])
                secret_lease = (secret_token['lease_id'],
                                secret_token['lease_duration'], time.time())
                self.secret_ttl_identifier.append(secret_lease)
            except hvac.exceptions.InvalidPath as err:
                raise RuntimeError(
                    "Gestalt Error: The secret path or mount is set incorrectly"
                )
            except requests.exceptions.ConnectionError as err:
                raise RuntimeError(
                    "Gestalt Error: Gestalt couldn't connect to Vault")
        self.ttl_renew_thread.start()
        self.ttl_renew_thread.join()

    def ttl_expire_check(self) -> None:
        while (True):
            for lease in self.secret_ttl_identifier:
                if lease[2] - time.time() <= 0.667 * lease[1]:
                    self.vault_client.sys.renew_lease(
                        lease_id=lease[0], increment=self.TTL_RENEW_INCREMENT)
            time.sleep(300)<|MERGE_RESOLUTION|>--- conflicted
+++ resolved
@@ -548,26 +548,6 @@
             auth_config (HVAC_ClientAuthentication): authenticates the initialized vault client
                 with role and jwt string from kubernetes
         """
-<<<<<<< HEAD
-        if bool(client_config) == False:
-            raise TypeError("Gestalt Error: client config is empty for Vault")
-        client_config['url'] = os.environ.get("VAULT_ADDR")
-        if not client_config['url']:
-            raise RuntimeError('Gestalt Error: VAULT_ADDR is missing')
-        if client_config['token'] == "":
-            client_config['token'] == os.environ.get("VAULT_TOKEN", "")
-        if client_config['verify']:
-            verify = True
-        else:
-            verify = False
-
-        self.vault_client: hvac.Client = hvac.Client(client_config['url'],
-                                                     client_config['token'],
-                                                     client_config['cert'],
-                                                     verify=verify)
-
-        if auth_config:
-=======
 
         self.vault_client = hvac.Client(url=url,
                                         token=token,
@@ -579,7 +559,6 @@
             raise RuntimeError(
                 "Gestalt Error: Incorrect VAULT_ADDR or VAULT_TOKEN provided")
         if role and jwt:
->>>>>>> 3372e9de
             try:
                 self.vault_client.auth_kubernetes(\
                     role=role,
