--- conflicted
+++ resolved
@@ -610,7 +610,8 @@
             except requests.exceptions.ConnectionError as err:
                 raise RuntimeError(
                     "Gestalt Error: Gestalt couldn't connect to Vault")
-<<<<<<< HEAD
+            except Exception as err:
+                raise RuntimeError(f"Gestalt Error: {err}")
         self.ttl_renew_thread.start()
         self.ttl_renew_thread.join()
 
@@ -630,7 +631,4 @@
                         self.vault_client.sys.renew_lease(
                             lease_id=lease[0], increment=self.TTL_RENEW_INCREMENT)
             time.sleep(1)
-=======
-            except Exception as err:
-                raise RuntimeError(f"Gestalt Error: {err}")
->>>>>>> 40d382f0
+            