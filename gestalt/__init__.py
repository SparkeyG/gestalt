--- conflicted
+++ resolved
@@ -2,22 +2,11 @@
 from gestalt.provider import Provider
 import os
 import glob
-<<<<<<< HEAD
-import json
-import collections.abc as collections
-from typing import Dict, List, Tuple, Type, Union, Optional, MutableMapping, Text, Any
-import yaml
-import requests
-import hvac
-import threading
-import time
-=======
-import re
-import json
 import collections.abc as collections
 from typing import Dict, List, Type, Union, Optional, MutableMapping, Text, Any
 import yaml
->>>>>>> 1d45dc4d
+import re
+import json
 
 
 class Gestalt:
@@ -44,18 +33,10 @@
                                            float]] = dict()
         self.__conf_defaults: Dict[Text, Union[List[Any], Text, int, bool,
                                                float]] = dict()
-<<<<<<< HEAD
-        self.__vault_paths: List[Tuple[Union[str, None], str]] = []
-        self.secret_ttl_identifier: List[Tuple[str, int, float]] = []
-        self.TTL_RENEW_INCREMENT: int = 300
-        self.ttl_renew_thread = threading.Thread(
-            name='ttl-renew', target=self.__ttl_expire_check)
-=======
         self.__providers: Dict[str, Provider] = dict()
         self.__secret_map: Dict[str, List[str]] = {}
         self.regex_pattern = re.compile(
             r"^ref\+([^\+]*)://([^(\+)]+)\#([^\+]+)?$")
->>>>>>> 1d45dc4d
 
     def __flatten(
         self,
@@ -598,107 +579,4 @@
         ret: Dict[str, Any] = self.__conf_defaults
         ret.update(self.__conf_data)
         ret.update(self.__conf_sets)
-<<<<<<< HEAD
-        return str(json.dumps(ret, indent=4))
-
-    def add_vault_config_provider(self,
-                                  url: Optional[str] = None,
-                                  token: Optional[str] = None,
-                                  cert: Optional[str] = None,
-                                  role: Optional[str] = None,
-                                  jwt: Optional[str] = None,
-                                  verify: Optional[bool] = True) -> None:
-        """Initialized vault client and authenticates vault
-
-        Args:
-            client_config (HVAC_ClientConfig): initializes vault. URL can be set in VAULT_ADDR
-                environment variable, token can be set to VAULT_TOKEN environment variable.
-                These will be picked by default if not set to empty string
-            auth_config (HVAC_ClientAuthentication): authenticates the initialized vault client
-                with role and jwt string from kubernetes
-        """
-
-        self.vault_client = hvac.Client(url=url,
-                                        token=token,
-                                        cert=cert,
-                                        verify=verify)
-        try:
-            self.vault_client.is_authenticated()
-        except requests.exceptions.MissingSchema:
-            raise RuntimeError(
-                "Gestalt Error: Incorrect VAULT_ADDR or VAULT_TOKEN provided")
-        if role and jwt:
-            try:
-                self.vault_client.auth_kubernetes(role=role, jwt=jwt)
-            except hvac.exceptions.InvalidPath:
-                raise RuntimeError(
-                    "Gestalt Error: Kubernetes auth couldn't be performed")
-            except requests.exceptions.ConnectionError:
-                raise RuntimeError("Gestalt Error: Couldn't connect to Vault")
-
-    def add_vault_secret_path(self,
-                              path: str,
-                              mount_path: Optional[str] = None) -> None:
-        """Adds a vault secret with key and path to gestalt
-
-        Args:
-            path (str): The path to the secret in vault cluster
-            mount_path ([type], optional): The mount_path for a non-default secret
-                mount. Defaults to Optional[str].
-        """
-        mount_path = mount_path if mount_path is None else "secret"
-
-        self.__vault_paths.append((mount_path, path))
-
-    def fetch_vault_secrets(self) -> None:
-        """Fetches client secrets from vault first checks the path provided
-        """
-        if len(self.__vault_paths) <= 0:
-            return
-        print("Fetching secrets from VAULT")
-        for vault_path in self.__vault_paths:
-            secret_path = f"{vault_path[0]}/data/{vault_path[1]}"
-            try:
-                secret_token = self.vault_client.read(path=secret_path)
-            except hvac.exceptions.InvalidPath:
-                raise RuntimeError(
-                    "Gestalt Error: The secret path or mount is set incorrectly"
-                )
-            except requests.exceptions.ConnectionError:
-                raise RuntimeError(
-                    "Gestalt Error: Gestalt couldn't connect to Vault")
-            except Exception as err:
-                raise RuntimeError(f"Gestalt Error: {err}")
-
-            if secret_token is None:
-                print("No secrets exist at this path!")
-            elif 'lease_id' in secret_token and secret_token[
-                    'lease_id'] != '':  # dynamic secret from some secrets engine
-                # needs to be stored and ttl renewed
-                secret_lease = (secret_token['lease_id'],
-                                secret_token['lease_duration'], time.time())
-                self.secret_ttl_identifier.append(secret_lease)
-                pass
-            elif secret_token['data']['data']:  # kv2 secrets engine
-                print("Entered here!")
-                self.__conf_data.update(secret_token['data']['data'])
-
-    def __ttl_expire_check(self) -> None:
-        count = 0
-        if os.environ.get("CI"):
-            test_mode = True
-        while (True):
-            if test_mode and count == 5:  # For testing cases the thread will stop after 5 renewals
-                break
-            for lease in self.secret_ttl_identifier:  # Lease Renewal based 2/3 policy of vault
-                if lease[2] - time.time() <= 0.667 * lease[1]:
-                    print('Lease: ', lease[0])
-                    renewed_lease = self.vault_client.sys.renew_lease(
-                        lease_id=lease[0], increment=self.TTL_RENEW_INCREMENT)
-                    lease[2] = renewed_lease["lease_duration"]
-            if test_mode:
-                count += 1
-            time.sleep(1)
-=======
-        return str(json.dumps(ret, indent=4))
->>>>>>> 1d45dc4d
+        return str(json.dumps(ret, indent=4))