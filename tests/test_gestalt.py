# type: ignore

from gestalt.vault import Vault
import pytest
import os
import gestalt
import hvac
<<<<<<< HEAD
import docker
=======
>>>>>>> 1d45dc4d


# Testing JSON Loading
def test_loading_json():
    g = gestalt.Gestalt()
    g.add_config_path('./tests/testdata')
    g.build_config()
    x = g.dump()
    assert len(x)


def test_loading_json_file():
    g = gestalt.Gestalt()
    g.add_config_file('./tests/testdata/testjson.json')
    g.build_config()
    x = g.dump()
    assert len(x)


def test_loading_file_dir():
    g = gestalt.Gestalt()
    with pytest.raises(ValueError) as terr:
        g.add_config_file('./tests/testdata')
        assert 'is not a file' in terr


def test_loading_file_nonexist():
    g = gestalt.Gestalt()
    with pytest.raises(ValueError) as terr:
        g.add_config_file('./tests/testdata/nothere.yaml')
        g.build_config()
        assert 'is not a file' in terr


def test_loading_file_bad_yaml():
    g = gestalt.Gestalt()
    with pytest.raises(ValueError) as terr:
        g.add_config_file('./tests/testdatabad/testyaml.yaml')
        g.build_config()
        assert terr.type is ValueError
        assert 'but cannot be read as such' in terr.value.args[0]


def test_loading_file_bad_json():
    g = gestalt.Gestalt()
    with pytest.raises(ValueError) as terr:
        g.add_config_file('./tests/testdatabad/testjson.json')
        g.build_config()
        assert terr.type is ValueError
        assert 'but cannot be read as such' in terr.value.args[0]


def test_loading_dir_bad_files():
    g = gestalt.Gestalt()
    with pytest.raises(ValueError) as terr:
        g.add_config_path('./tests/testdatabad')
        g.build_config()
        assert terr.type is ValueError
        assert 'but cannot be read as such' in terr.value.args[0]


def test_loading_dir_bad_files_yaml_only():
    g = gestalt.Gestalt()
    with pytest.raises(ValueError) as terr:
        g.add_config_path('./tests/testdatabadyaml')
        g.build_config()
        assert terr.type is ValueError
        assert 'but cannot be read as such' in terr.value.args[0]


def test_loading_yaml_file():
    g = gestalt.Gestalt()
    g.add_config_file('./tests/testdata/testyaml.yaml')
    g.build_config()
    x = g.dump()
    assert len(x)


def test_loading_json_nonexist_dir():
    g = gestalt.Gestalt()
    with pytest.raises(ValueError) as terr:
        g.add_config_path('./nonexistpath')
        assert 'does not exist' in terr


def test_loading_json_file_not_dir():
    g = gestalt.Gestalt()
    with pytest.raises(ValueError) as terr:
        g.add_config_path('./setup.py')
        assert 'is not a directory' in terr


def test_get_wrong_type():
    g = gestalt.Gestalt()
    g.add_config_path('./tests/testdata')
    g.build_config()
    with pytest.raises(TypeError) as terr:
        g.get_string('numbers')
        assert 'is not of type' in terr


def test_get_non_exist_key():
    g = gestalt.Gestalt()
    g.add_config_path('./tests/testdata')
    g.build_config()
    with pytest.raises(ValueError) as terr:
        g.get_string('non-exist')
        assert 'is not in any configuration and no default is provided' in terr


def test_get_key_wrong_type():
    g = gestalt.Gestalt()
    g.add_config_path('./tests/testdata')
    g.build_config()
    with pytest.raises(TypeError) as terr:
        g.get_string(1234)
        assert 'is not of string type' in terr


def test_get_key_wrong_default_type():
    g = gestalt.Gestalt()
    g.add_config_path('./tests/testdata')
    g.build_config()
    with pytest.raises(TypeError) as terr:
        g.get_string('nonexist', 1234)
        assert 'Provided default is of incorrect type' in terr


def test_get_json_string():
    g = gestalt.Gestalt()
    g.add_config_path('./tests/testdata')
    g.build_config()
    testval = g.get_string('yarn')
    assert testval == 'blue skies'


def test_get_json_default_string():
    g = gestalt.Gestalt()
    g.add_config_path('./tests/testdata')
    g.build_config()
    testval = g.get_string('nonexist', 'mydefval')
    assert testval == 'mydefval'


def test_get_json_set_default_string():
    g = gestalt.Gestalt()
    g.add_config_path('./tests/testdata')
    g.build_config()
    g.set_default_string('nonexisttest', 'otherdefval')
    testval = g.get_string('nonexisttest')
    assert testval == 'otherdefval'


def test_get_json_int():
    g = gestalt.Gestalt()
    g.add_config_path('./tests/testdata')
    g.build_config()
    testval = g.get_int('numbers')
    assert testval == 12345678


def test_get_json_float():
    g = gestalt.Gestalt()
    g.add_config_path('./tests/testdata')
    g.build_config()
    testval = g.get_float('strangenumbers')
    assert testval == 123.456


def test_get_json_bool():
    g = gestalt.Gestalt()
    g.add_config_path('./tests/testdata')
    g.build_config()
    testval = g.get_bool('truthy')
    assert testval is True


def test_get_json_list():
    g = gestalt.Gestalt()
    g.add_config_path('./tests/testdata')
    g.build_config()
    testval = g.get_list('listing')
    assert testval
    assert 'dog' in testval
    assert 'cat' in testval


def test_get_json_nested():
    g = gestalt.Gestalt()
    g.add_config_path('./tests/testdata')
    g.build_config()
    testval = g.get_string('deep.nested1')
    assert testval == 'hello'


def test_get_yaml_nested():
    g = gestalt.Gestalt()
    g.add_config_path('./tests/testdata')
    g.build_config()
    testval = g.get_string('deep_yaml.nest1.nest2.foo')
    assert testval == 'hello'


# Test Set Overriding
def test_set_string():
    g = gestalt.Gestalt()
    g.set_string('mykey', 'myval')
    testval = g.get_string('mykey')
    assert testval == 'myval'


def test_set_int():
    g = gestalt.Gestalt()
    g.set_int('mykey', 1234)
    testval = g.get_int('mykey')
    assert testval == 1234


def test_set_float():
    g = gestalt.Gestalt()
    g.set_float('mykey', 45.23)
    testval = g.get_float('mykey')
    assert testval == 45.23


def test_set_bool():
    g = gestalt.Gestalt()
    g.set_bool('mykey', False)
    testval = g.get_bool('mykey')
    assert testval is False


def test_set_list():
    g = gestalt.Gestalt()
    g.set_list('mykey', ['hi', 'bye'])
    testval = g.get_list('mykey')
    assert testval
    assert 'hi' in testval
    assert 'bye' in testval


def test_set_int_get_bad():
    g = gestalt.Gestalt()
    g.set_int('mykey', 1234)
    with pytest.raises(TypeError) as terr:
        g.get_string('mykey')
        assert 'Given set key is not of type' in terr


def test_set_bad_key_type():
    g = gestalt.Gestalt()
    with pytest.raises(TypeError) as terr:
        g.set_string(1234, 'myval')
        assert 'is not of string type' in terr


def test_set_bad_type():
    g = gestalt.Gestalt()
    with pytest.raises(TypeError) as terr:
        g.set_string('mykey', 123)
        assert 'is not of type' in terr


def test_re_set_bad_type():
    g = gestalt.Gestalt()
    g.set_string('mykey', '123')
    with pytest.raises(TypeError) as terr:
        g.set_int('mykey', 123)
        assert 'Overriding key' in terr


def test_set_override():
    g = gestalt.Gestalt()
    g.add_config_path('./tests/testdata')
    g.build_config()
    testval = g.get_int('numbers')
    assert testval == 12345678
    g.set_int('numbers', 6543)
    testval = g.get_int('numbers')
    assert testval == 6543


def test_set_bad_type_file_config():
    g = gestalt.Gestalt()
    g.add_config_path('./tests/testdata')
    g.build_config()
    with pytest.raises(TypeError) as terr:
        g.set_string('numbers', 'notgood')
        assert 'File config has' in terr


def test_set_bad_type_default_config():
    g = gestalt.Gestalt()
    g.set_default_string('mykey', 'mystring')
    with pytest.raises(TypeError) as terr:
        g.set_int('mykey', 123)
        assert 'Default config has' in terr


# Test Env Variables
def test_get_env_string():
    g = gestalt.Gestalt()
    g.auto_env()
    os.environ['MYKEY'] = 'myval'
    testval = g.get_string('mykey')
    assert testval == 'myval'


def test_get_env_int():
    g = gestalt.Gestalt()
    g.auto_env()
    os.environ['MYKEY'] = '999'
    testval = g.get_int('mykey')
    assert testval == 999


def test_get_nested_env_string():
    g = gestalt.Gestalt()
    g.auto_env()
    os.environ['MY_KEY'] = 'myval'
    testval = g.get_string('my.key')
    assert testval == 'myval'


def test_get_env_bad_type():
    g = gestalt.Gestalt()
    g.auto_env()
    os.environ['MY_KEY'] = 'myval'
    with pytest.raises(TypeError) as terr:
        g.get_int('my.key')
        assert "could not be converted to type" in terr


# Test Default Values
def test_set_default_string():
    g = gestalt.Gestalt()
    g.set_default_string('mykey', 'myval')
    testval = g.get_string('mykey')
    assert testval == 'myval'


def test_set_default_int():
    g = gestalt.Gestalt()
    g.set_default_int('mykey', 1234)
    testval = g.get_int('mykey')
    assert testval == 1234


def test_set_default_float():
    g = gestalt.Gestalt()
    g.set_default_float('mykey', 1234.05)
    testval = g.get_float('mykey')
    assert testval == 1234.05


def test_set_default_bool():
    g = gestalt.Gestalt()
    g.set_default_bool('mykey', False)
    testval = g.get_bool('mykey')
    assert testval is False


def test_set_default_list():
    g = gestalt.Gestalt()
    g.set_default_list('mykey', ['bear', 'bull'])
    testval = g.get_list('mykey')
    assert testval
    assert 'bear' in testval
    assert 'bull' in testval


def test_set_default_int_get_bad():
    g = gestalt.Gestalt()
    g.set_default_int('mykey', 1234)
    with pytest.raises(TypeError) as terr:
        g.get_string('mykey')
        assert 'Given default set key is not of type' in terr


def test_set_default_string_bad_key():
    g = gestalt.Gestalt()
    with pytest.raises(TypeError) as terr:
        g.set_default_string(1234, 'myval')
        assert 'Given key is not of string type' in terr


def test_set_default_string_bad_val():
    g = gestalt.Gestalt()
    with pytest.raises(TypeError) as terr:
        g.set_default_string('mykey', 123)
        assert 'Input value when setting default' in terr


def test_set_default_string_bad_val_override():
    g = gestalt.Gestalt()
    with pytest.raises(TypeError) as terr:
        g.set_default_string('mykey', 'myval')
        g.set_default_int('mykey', 1234)
        assert 'Overriding default key' in terr


def test_set_default_bad_type_file_config():
    g = gestalt.Gestalt()
    g.add_config_path('./tests/testdata')
    g.build_config()
    with pytest.raises(TypeError) as terr:
        g.set_default_string('numbers', 'notgood')
        assert 'File config has' in terr


def test_set_default_bad_type_set_config():
    g = gestalt.Gestalt()
    g.set_string('mykey', 'mystring')
    with pytest.raises(TypeError) as terr:
        g.set_default_int('mykey', 123)
        assert 'Set config has' in terr


# Vault testing
@pytest.fixture(scope="function")
def env_setup():
    os.environ['VAULT_ADDR'] = "http://localhost:8200"
    os.environ['VAULT_TOKEN'] = "myroot"


def test_vault_setup(env_setup):
<<<<<<< HEAD
    g = gestalt.Gestalt()
    g.add_vault_config_provider()
    is_vault_authenticated = g.vault_client.is_authenticated()
    assert is_vault_authenticated is True  # type: ignore
=======
    vault = Vault(role=None, jwt=None)
    assert vault.vault_client.is_authenticated() is True
>>>>>>> 1d45dc4d


@pytest.fixture(scope="function")
def incorrect_env_setup():
    os.environ['VAULT_ADDR'] = ""
    os.environ['VAULT_ADDR'] = ""


<<<<<<< HEAD
def test_vault_fail_setup(incorrect_env_setup):
    g = gestalt.Gestalt()
    with pytest.raises(RuntimeError):
        g.add_vault_config_provider()


def test_vault_connection_error():
    g = gestalt.Gestalt()
    with pytest.raises(RuntimeError):
        g.add_vault_config_provider()


def test_vault_fail_kubernetes_auth(env_setup):
    g = gestalt.Gestalt()
    with pytest.raises(RuntimeError):
        g.add_vault_config_provider(role="random_role", jwt="random_jwt")


def test_vault_incorrect_path(env_setup, capsys):
    g = gestalt.Gestalt()
    g.build_config()
    g.add_vault_config_provider()
    g.add_vault_secret_path(path="random_path")
    captured = capsys.readouterr
    assert captured.out == "No secrets exist at this path!"

=======
@pytest.fixture(scope="function")
def secret_setup(env_setup):
    client = hvac.Client()
    client.secrets.kv.v2.create_or_update_secret(
        path="test", secret=dict(test_secret="test_secret_password"))


def test_vault_interpolation(secret_setup):
    g = gestalt.Gestalt()
    g.add_config_file("./tests/testvault/testcorrect.json")
    vault = Vault(role=None, jwt=None)
    g.configure_provider("vault", vault)
    g.build_config()
    secret = g.get_string("test_secret.test_secret")
    assert secret == "test_secret_password"


@pytest.fixture(scope="function")
def mount_setup(env_setup):
    client = hvac.Client()
    secret_engines_list = client.sys.list_mounted_secrets_engines(
    )['data'].keys()
    if "test-mount/" in secret_engines_list:
        client.sys.disable_secrets_engine(path="test-mount")
    client.sys.enable_secrets_engine(backend_type="kv", path="test-mount")
    client.secrets.kv.v2.create_or_update_secret(
        mount_point="test-mount",
        path="test",
        secret=dict(test_mount="test_mount_password"))


def test_vault_mount_path(env_setup, mount_setup):
    g = gestalt.Gestalt()
    g.add_config_file("./tests/testvault/testmount.json")
    g.configure_provider("vault", Vault(role=None, jwt=None))
    g.build_config()
    secret = g.get_string("test_mount.test_mount")
    assert secret == "test_mount_password"


def test_vault_incorrect_path(env_setup, mount_setup):
    g = gestalt.Gestalt()
    g.add_config_file("./tests/testvault/testincorrectmount.json")
    g.configure_provider("vault", Vault(role=None, jwt=None))
    with pytest.raises(RuntimeError):
        g.build_config()
>>>>>>> 1d45dc4d

@pytest.fixture(scope="function")
def mount_setup(env_setup):
    client = hvac.Client()
    secret_engines_list = client.sys.list_mounted_secrets_engines(
    )['data'].keys()
    if "test-mount/" in secret_engines_list:
        client.sys.disable_secrets_engine(path="test-mount")
    client.sys.enable_secrets_engine(backend_type="kv", path="test-mount")
    client.secrets.kv.v2.create_or_update_secret(
        mount_point="test-mount",
        path="test",
        secret=dict(test_mount="test_mount_password"))

<<<<<<< HEAD

def test_vault_mount_path(env_setup, mount_setup):
    g = gestalt.Gestalt()
    g.build_config()
    g.add_vault_config_provider()
    client_id_mount_path = "test_mount"
    client_password_mount_path = "test_mount_password"
    g.add_vault_secret_path("test", mount_path="test-mount")
    g.fetch_vault_secrets()
    secret = g.get_string(client_id_mount_path)
    assert secret == client_password_mount_path


def test_vault_incorrect_mount_path(env_setup, capsys):
=======
@pytest.fixture(scope="function")
def nested_setup(env_setup):
    client = hvac.Client()
    client.secrets.kv.v2.create_or_update_secret(
        path="testnested", secret=dict(slack={"token": "random-token"}))


def test_nest_key_for_vault(env_setup, nested_setup):
>>>>>>> 1d45dc4d
    g = gestalt.Gestalt()
    g.add_config_file("./tests/testvault/testnested.json")
    g.configure_provider("vault", Vault(role=None, jwt=None))
    g.build_config()
<<<<<<< HEAD
    g.add_vault_config_provider()
    g.add_vault_secret_path("test", mount_path="incorrect-mount-point")
    captured = capsys.readouterror()
    assert captured.out == "No secrets exist at this path!"


@pytest.fixture(scope="function")
def setup_dynamic_secrets():
    client = hvac.Client()
    # Check if the secrets_engine for psql exists, if yes then cleanup
    # and then start a new secrets_engine
    secret_engines_list = client.sys.list_mounted_secrets_engines(
    )['data'].keys()
    mount_point = "psql"
    if f"{mount_point}/" in secret_engines_list:
        client.sys.disable_secrets_engine(path=mount_point)
    client.sys.enable_secrets_engine(backend_type="database", path=mount_point)

    # Configure the database secrets engine with postgres service container
    if os.environ.get("CI") is True:
        connection_url = "postgresql://{{username}}:{{password}}@localhost:5432?sslmode=disable"
    else:
        # Running in local environment, fetch the local ip address for the network of postgres
        # Assumes this is running in the same networks. If not, please run postgres and vault
        # in the same network using --net flag
        docker_client = docker.DockerClient()
        container = docker_client.containers.get("postgres")
        ip_addr = container.attrs["NetworkSettings"]["Networks"]["local"][
            "IPAddress"]
        connection_url = "postgresql://{{username}}:{{password}}@" + f"{ip_addr}:5432?sslmode=disable"
    db_name = "my-postgresql-database"
    plugin_name = "postgresql-database-plugin"
    role_name = "my-role"
    client.secrets.database.configure(name=db_name,
                                      plugin_name=plugin_name,
                                      mount_point=mount_point,
                                      connection_url=connection_url,
                                      username="postgres",
                                      password="postgres")
    client.secrets.database.create_role(
        name=role_name,
        mount_point=mount_point,
        db_name=db_name,
        creation_statements=[
            "CREATE ROLE \"{{name}}\" WITH LOGIN PASSWORD '{{password}}' VALID UNTIL '{{expiration}}' INHERIT;",
            "GRANT ro TO \"{{name}}\";"
        ],
    )


def test_database_connection(env_setup, setup_dynamic_secrets):
    g = gestalt.Gestalt()
    g.add_vault_config_provider()
    mount_point = "psql"
    response = g.vault_client.secrets.database.list_connections(
        mount_point=mount_point)
    assert "my-postgresql-database" in response["data"]["keys"]


def test_database_role():
    g = gestalt.Gestalt()
    g.add_vault_config_provider()
    mount_point = "psql"
    response = g.vault_client.secrets.database.list_roles(
        mount_point=mount_point)["data"]["keys"]
    assert "my-role" in response


def test_generate_dynamic_secret(env_setup, setup_dynamic_secrets):
    g = gestalt.Gestalt()
    g.add_vault_config_provider()
    role_name = "my-role"
    mount_point = "psql"
    path = f"/credentials/{role_name}"
    g.add_vault_secret_path(path=path, mount_path=mount_point)
    g.fetch_vault_secrets()
    assert False is True
=======
    secret_db = g.get_string("remoteAPI.database.test_secret")
    secret_slack = g.get_string("remoteAPI.slack.token")
    assert secret_db == "test_secret_password"
    assert secret_slack == "random-token"
>>>>>>> 1d45dc4d
<|MERGE_RESOLUTION|>--- conflicted
+++ resolved
@@ -5,10 +5,6 @@
 import os
 import gestalt
 import hvac
-<<<<<<< HEAD
-import docker
-=======
->>>>>>> 1d45dc4d
 
 
 # Testing JSON Loading
@@ -435,15 +431,8 @@
 
 
 def test_vault_setup(env_setup):
-<<<<<<< HEAD
-    g = gestalt.Gestalt()
-    g.add_vault_config_provider()
-    is_vault_authenticated = g.vault_client.is_authenticated()
-    assert is_vault_authenticated is True  # type: ignore
-=======
     vault = Vault(role=None, jwt=None)
     assert vault.vault_client.is_authenticated() is True
->>>>>>> 1d45dc4d
 
 
 @pytest.fixture(scope="function")
@@ -452,34 +441,6 @@
     os.environ['VAULT_ADDR'] = ""
 
 
-<<<<<<< HEAD
-def test_vault_fail_setup(incorrect_env_setup):
-    g = gestalt.Gestalt()
-    with pytest.raises(RuntimeError):
-        g.add_vault_config_provider()
-
-
-def test_vault_connection_error():
-    g = gestalt.Gestalt()
-    with pytest.raises(RuntimeError):
-        g.add_vault_config_provider()
-
-
-def test_vault_fail_kubernetes_auth(env_setup):
-    g = gestalt.Gestalt()
-    with pytest.raises(RuntimeError):
-        g.add_vault_config_provider(role="random_role", jwt="random_jwt")
-
-
-def test_vault_incorrect_path(env_setup, capsys):
-    g = gestalt.Gestalt()
-    g.build_config()
-    g.add_vault_config_provider()
-    g.add_vault_secret_path(path="random_path")
-    captured = capsys.readouterr
-    assert captured.out == "No secrets exist at this path!"
-
-=======
 @pytest.fixture(scope="function")
 def secret_setup(env_setup):
     client = hvac.Client()
@@ -526,7 +487,6 @@
     g.configure_provider("vault", Vault(role=None, jwt=None))
     with pytest.raises(RuntimeError):
         g.build_config()
->>>>>>> 1d45dc4d
 
 @pytest.fixture(scope="function")
 def mount_setup(env_setup):
@@ -541,22 +501,6 @@
         path="test",
         secret=dict(test_mount="test_mount_password"))
 
-<<<<<<< HEAD
-
-def test_vault_mount_path(env_setup, mount_setup):
-    g = gestalt.Gestalt()
-    g.build_config()
-    g.add_vault_config_provider()
-    client_id_mount_path = "test_mount"
-    client_password_mount_path = "test_mount_password"
-    g.add_vault_secret_path("test", mount_path="test-mount")
-    g.fetch_vault_secrets()
-    secret = g.get_string(client_id_mount_path)
-    assert secret == client_password_mount_path
-
-
-def test_vault_incorrect_mount_path(env_setup, capsys):
-=======
 @pytest.fixture(scope="function")
 def nested_setup(env_setup):
     client = hvac.Client()
@@ -565,92 +509,12 @@
 
 
 def test_nest_key_for_vault(env_setup, nested_setup):
->>>>>>> 1d45dc4d
     g = gestalt.Gestalt()
     g.add_config_file("./tests/testvault/testnested.json")
     g.configure_provider("vault", Vault(role=None, jwt=None))
     g.build_config()
-<<<<<<< HEAD
-    g.add_vault_config_provider()
-    g.add_vault_secret_path("test", mount_path="incorrect-mount-point")
-    captured = capsys.readouterror()
-    assert captured.out == "No secrets exist at this path!"
-
-
-@pytest.fixture(scope="function")
-def setup_dynamic_secrets():
-    client = hvac.Client()
-    # Check if the secrets_engine for psql exists, if yes then cleanup
-    # and then start a new secrets_engine
-    secret_engines_list = client.sys.list_mounted_secrets_engines(
-    )['data'].keys()
-    mount_point = "psql"
-    if f"{mount_point}/" in secret_engines_list:
-        client.sys.disable_secrets_engine(path=mount_point)
-    client.sys.enable_secrets_engine(backend_type="database", path=mount_point)
-
-    # Configure the database secrets engine with postgres service container
-    if os.environ.get("CI") is True:
-        connection_url = "postgresql://{{username}}:{{password}}@localhost:5432?sslmode=disable"
-    else:
-        # Running in local environment, fetch the local ip address for the network of postgres
-        # Assumes this is running in the same networks. If not, please run postgres and vault
-        # in the same network using --net flag
-        docker_client = docker.DockerClient()
-        container = docker_client.containers.get("postgres")
-        ip_addr = container.attrs["NetworkSettings"]["Networks"]["local"][
-            "IPAddress"]
-        connection_url = "postgresql://{{username}}:{{password}}@" + f"{ip_addr}:5432?sslmode=disable"
-    db_name = "my-postgresql-database"
-    plugin_name = "postgresql-database-plugin"
-    role_name = "my-role"
-    client.secrets.database.configure(name=db_name,
-                                      plugin_name=plugin_name,
-                                      mount_point=mount_point,
-                                      connection_url=connection_url,
-                                      username="postgres",
-                                      password="postgres")
-    client.secrets.database.create_role(
-        name=role_name,
-        mount_point=mount_point,
-        db_name=db_name,
-        creation_statements=[
-            "CREATE ROLE \"{{name}}\" WITH LOGIN PASSWORD '{{password}}' VALID UNTIL '{{expiration}}' INHERIT;",
-            "GRANT ro TO \"{{name}}\";"
-        ],
-    )
-
-
-def test_database_connection(env_setup, setup_dynamic_secrets):
-    g = gestalt.Gestalt()
-    g.add_vault_config_provider()
-    mount_point = "psql"
-    response = g.vault_client.secrets.database.list_connections(
-        mount_point=mount_point)
-    assert "my-postgresql-database" in response["data"]["keys"]
-
-
-def test_database_role():
-    g = gestalt.Gestalt()
-    g.add_vault_config_provider()
-    mount_point = "psql"
-    response = g.vault_client.secrets.database.list_roles(
-        mount_point=mount_point)["data"]["keys"]
-    assert "my-role" in response
-
-
-def test_generate_dynamic_secret(env_setup, setup_dynamic_secrets):
-    g = gestalt.Gestalt()
-    g.add_vault_config_provider()
-    role_name = "my-role"
-    mount_point = "psql"
-    path = f"/credentials/{role_name}"
-    g.add_vault_secret_path(path=path, mount_path=mount_point)
-    g.fetch_vault_secrets()
-    assert False is True
-=======
     secret_db = g.get_string("remoteAPI.database.test_secret")
     secret_slack = g.get_string("remoteAPI.slack.token")
     assert secret_db == "test_secret_password"
     assert secret_slack == "random-token"
->>>>>>> 1d45dc4d
+    