from setuptools import setup, find_packages


def readme():
    with open('README.md') as f:
        return f.read()


setup(name='gestalt-cfg',
<<<<<<< HEAD
      version='1.1.0',
=======
      version='2.0.1',
>>>>>>> 1d45dc4d
      description='A sensible configuration library for Python',
      long_description=readme(),
      long_description_content_type="text/markdown",
      url='https://github.com/clear-street/gestalt',
      author='Clear Street',
      author_email='engineering@clearstreet.io',
      license='MIT',
      packages=find_packages(),
      python_requires='>=3.6',
      install_requires=["PyYAML==5.3.1", "hvac==0.10.9", "jsonpath-ng==1.5.3"],
      classifiers=[
          'Development Status :: 5 - Production/Stable',
          'Intended Audience :: Developers',
          'License :: OSI Approved :: MIT License',
          'Topic :: Software Development :: Libraries',
          'Programming Language :: Python :: 3',
          'Programming Language :: Python :: 3.6',
          'Programming Language :: Python :: 3.7',
          'Programming Language :: Python :: 3.8',
          'Programming Language :: Python :: 3 :: Only',
          'Operating System :: OS Independent',
      ])<|MERGE_RESOLUTION|>--- conflicted
+++ resolved
@@ -7,11 +7,7 @@
 
 
 setup(name='gestalt-cfg',
-<<<<<<< HEAD
-      version='1.1.0',
-=======
-      version='2.0.1',
->>>>>>> 1d45dc4d
+      version='2.1.0',
       description='A sensible configuration library for Python',
       long_description=readme(),
       long_description_content_type="text/markdown",
