--- conflicted
+++ resolved
@@ -11,11 +11,7 @@
     reqs_list = list(map(lambda x: x.rstrip(), reqs))
 
 setup(name='gestalt-cfg',
-<<<<<<< HEAD
-      version='2.1.0',
-=======
-      version='3.0.1',
->>>>>>> bf0202cf
+      version='3.1.0',
       description='A sensible configuration library for Python',
       long_description=readme(),
       long_description_content_type="text/markdown",
